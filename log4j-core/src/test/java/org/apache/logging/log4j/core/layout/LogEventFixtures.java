--- conflicted
+++ resolved
@@ -81,13 +81,8 @@
         return expected;
     }
 
-<<<<<<< HEAD
     static void assertEqualLogEvents(final LogEvent expected, final LogEvent actual, final boolean includeSource,
-            final boolean includeContext) {
-=======
-    static void assertEqualLogEvents(final LogEvent expected, final LogEvent actual, final boolean includeSource, 
             final boolean includeContext, final boolean includeStacktrace) {
->>>>>>> 139f57ba
         assertEquals(expected.getClass(), actual.getClass());
         assertEquals(includeContext ? expected.getContextData() : ContextDataFactory.createContextData(), actual.getContextData());
         assertEquals(includeContext ? expected.getContextMap() : Collections.EMPTY_MAP, actual.getContextMap());
