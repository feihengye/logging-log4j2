/*
 * Licensed to the Apache Software Foundation (ASF) under one or more
 * contributor license agreements. See the NOTICE file distributed with
 * this work for additional information regarding copyright ownership.
 * The ASF licenses this file to You under the Apache license, Version 2.0
 * (the "License"); you may not use this file except in compliance with
 * the License. You may obtain a copy of the License at
 *
 *      http://www.apache.org/licenses/LICENSE-2.0
 *
 * Unless required by applicable law or agreed to in writing, software
 * distributed under the License is distributed on an "AS IS" BASIS,
 * WITHOUT WARRANTIES OR CONDITIONS OF ANY KIND, either express or implied.
 * See the license for the specific language governing permissions and
 * limitations under the license.
 */
package org.apache.logging.log4j.message;

/**
 * Enables use of <code>{}</code> parameter markers in message strings.
 * <p>
 * Reuses a ThreadLocal {@link ReusableParameterizedMessage} instance for {@link #newMessage(String, Object...)}.
 * </p>
 * <p>
 * This class is immutable.
 * </p>
 */
public final class ReusableParameterizedMessageFactory extends AbstractMessageFactory implements MessageFactory2 {

    /**
     * Instance of ReusableParameterizedMessageFactory.
     */
    public static final ReusableParameterizedMessageFactory INSTANCE = new ReusableParameterizedMessageFactory();

    private static final long serialVersionUID = -8970940216592525651L;
    private static ThreadLocal<ReusableParameterizedMessage> threadLocalMessage = new ThreadLocal<>();

    /**
     * Constructs a message factory.
     */
    public ReusableParameterizedMessageFactory() {
        super();
    }

    private ParameterizedMessage get() {
        ParameterizedMessage result = threadLocalMessage.get();
        if (result == null) {
            result = new ParameterizedMessage("", null);
            result.setReused(true);
            threadLocalMessage.set(result);
        }
        return result;
    }
    /**
     * Creates {@link ReusableParameterizedMessage} instances.
     *
     * @param message The message pattern.
     * @param params The message parameters.
     * @return The Message.
     *
     * @see MessageFactory#newMessage(String, Object...)
     */
    @Override
    public Message newMessage(final String message, final Object... params) {
<<<<<<< HEAD
        return get().set(message, params);
    }

    @Override
    public Message newMessage(final String message, final Object p0) {
        return get().set(message, p0);
    }

    @Override
    public Message newMessage(final String message, final Object p0, final Object p1) {
        return get().set(message, p0, p1);
    }

    @Override
    public Message newMessage(final String message, final Object p0, final Object p1, final Object p2) {
        return get().set(message, p0, p1, p2);
    }

    @Override
    public Message newMessage(final String message, final Object p0, final Object p1, final Object p2,
            final Object p3) {
        return get().set(message, p0, p1, p2, p3);
    }

    @Override
    public Message newMessage(final String message, final Object p0, final Object p1, final Object p2, final Object p3,
            final Object p4) {
        return get().set(message, p0, p1, p2, p3, p4);
    }

    @Override
    public Message newMessage(final String message, final Object p0, final Object p1, final Object p2, final Object p3,
            final Object p4, final Object p5) {
        return get().set(message, p0, p1, p2, p3, p4, p5);
    }

    @Override
    public Message newMessage(final String message, final Object p0, final Object p1, final Object p2, final Object p3,
            final Object p4, final Object p5, final Object p6) {
        return get().set(message, p0, p1, p2, p3, p4, p5, p6);
    }

    @Override
    public Message newMessage(final String message, final Object p0, final Object p1, final Object p2, final Object p3,
            final Object p4, final Object p5, final Object p6, final Object p7) {
        return get().set(message, p0, p1, p2, p3, p4, p5, p6, p7);
    }

    @Override
    public Message newMessage(final String message, final Object p0, final Object p1, final Object p2, final Object p3,
            final Object p4, final Object p5, final Object p6, final Object p7, final Object p8) {
        return get().set(message, p0, p1, p2, p3, p4, p5, p6, p7, p8);
    }

    @Override
    public Message newMessage(final String message, final Object p0, final Object p1, final Object p2, final Object p3,
            final Object p4, final Object p5, final Object p6, final Object p7, final Object p8, final Object p9) {
        return get().set(message, p0, p1, p2, p3, p4, p5, p6, p7, p8, p9);
=======
        ReusableParameterizedMessage result = threadLocalMessage.get();
        if (result == null) {
            result = new ReusableParameterizedMessage();
            threadLocalMessage.set(result);
        } else {
            result.set(message, params);
        }
        return result;
>>>>>>> 90079e30
    }
}<|MERGE_RESOLUTION|>--- conflicted
+++ resolved
@@ -25,7 +25,7 @@
  * This class is immutable.
  * </p>
  */
-public final class ReusableParameterizedMessageFactory extends AbstractMessageFactory implements MessageFactory2 {
+public final class ReusableParameterizedMessageFactory extends AbstractMessageFactory {
 
     /**
      * Instance of ReusableParameterizedMessageFactory.
@@ -43,14 +43,14 @@
     }
 
     private ParameterizedMessage get() {
-        ParameterizedMessage result = threadLocalMessage.get();
+        ReusableParameterizedMessage result = threadLocalMessage.get();
         if (result == null) {
-            result = new ParameterizedMessage("", null);
-            result.setReused(true);
+            result = new ReusableParameterizedMessage();
             threadLocalMessage.set(result);
         }
         return result;
     }
+
     /**
      * Creates {@link ReusableParameterizedMessage} instances.
      *
@@ -62,7 +62,6 @@
      */
     @Override
     public Message newMessage(final String message, final Object... params) {
-<<<<<<< HEAD
         return get().set(message, params);
     }
 
@@ -121,15 +120,5 @@
     public Message newMessage(final String message, final Object p0, final Object p1, final Object p2, final Object p3,
             final Object p4, final Object p5, final Object p6, final Object p7, final Object p8, final Object p9) {
         return get().set(message, p0, p1, p2, p3, p4, p5, p6, p7, p8, p9);
-=======
-        ReusableParameterizedMessage result = threadLocalMessage.get();
-        if (result == null) {
-            result = new ReusableParameterizedMessage();
-            threadLocalMessage.set(result);
-        } else {
-            result.set(message, params);
-        }
-        return result;
->>>>>>> 90079e30
     }
 }